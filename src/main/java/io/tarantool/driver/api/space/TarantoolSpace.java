package io.tarantool.driver.api.space;

import io.tarantool.driver.TarantoolClientConfig;
import io.tarantool.driver.core.TarantoolConnectionManager;
import io.tarantool.driver.exceptions.TarantoolClientException;
import io.tarantool.driver.api.TarantoolIndexQuery;
import io.tarantool.driver.api.TarantoolIndexQueryFactory;
import io.tarantool.driver.api.TarantoolResult;
import io.tarantool.driver.api.TarantoolSelectOptions;
import io.tarantool.driver.api.tuple.TarantoolTuple;
import io.tarantool.driver.exceptions.TarantoolSpaceNotFoundException;
import io.tarantool.driver.exceptions.TarantoolSpaceOperationException;
import io.tarantool.driver.mappers.MessagePackValueMapper;
import io.tarantool.driver.mappers.TarantoolSimpleResultMapperFactory;
import io.tarantool.driver.mappers.ValueConverter;
import io.tarantool.driver.metadata.TarantoolIndexMetadata;
import io.tarantool.driver.metadata.TarantoolMetadataOperations;
import io.tarantool.driver.metadata.TarantoolSpaceMetadata;
import io.tarantool.driver.protocol.TarantoolIteratorType;
import io.tarantool.driver.protocol.TarantoolProtocolException;
import io.tarantool.driver.protocol.TarantoolRequest;
import io.tarantool.driver.protocol.operations.TupleOperations;
import io.tarantool.driver.protocol.requests.TarantoolDeleteRequest;
import io.tarantool.driver.protocol.requests.TarantoolInsertRequest;
import io.tarantool.driver.protocol.requests.TarantoolReplaceRequest;
import io.tarantool.driver.protocol.requests.TarantoolSelectRequest;
import io.tarantool.driver.protocol.requests.TarantoolUpdateRequest;
import io.tarantool.driver.protocol.requests.TarantoolUpsertRequest;
import org.msgpack.value.ArrayValue;

import java.util.Optional;
import java.util.concurrent.CompletableFuture;

/**
 * Basic Tarantool space operations implementation for standalone server
 *
 * @author Alexey Kuzin
 */
public class TarantoolSpace implements TarantoolSpaceOperations {

    private final int spaceId;
    private final TarantoolClientConfig config;
    private final TarantoolConnectionManager connectionManager;
    private final TarantoolIndexQueryFactory indexQueryFactory;
    private final TarantoolMetadataOperations metadataOperations;
    private final TarantoolSimpleResultMapperFactory tarantoolResultMapperFactory;

    /**
     * Basic constructor.
     * @param spaceId internal space ID on Tarantool server
     * @param config client config
     * @param connectionManager Tarantool server connection manager
     * @param metadataOperations metadata operations implementation
     */
    public TarantoolSpace(int spaceId,
                          TarantoolClientConfig config,
                          TarantoolConnectionManager connectionManager,
                          TarantoolMetadataOperations metadataOperations) {
        this.spaceId = spaceId;
        this.config = config;
        this.connectionManager = connectionManager;
        this.indexQueryFactory = new TarantoolIndexQueryFactory(metadataOperations);
        this.metadataOperations = metadataOperations;
<<<<<<< HEAD
        this.tarantoolResultMapperFactory = new TarantoolResultMapperFactory();
        //this.tarantoolResultMapperFactory.withConverter(getDefaultTarantoolTupleValueConverter());
=======
        this.tarantoolResultMapperFactory = new TarantoolSimpleResultMapperFactory(config.getMessagePackMapper());
>>>>>>> 3972d5f1
    }

    /**
     * Get space ID
     * @return space ID on the Tarantool server
     */
    public int getSpaceId() {
        return spaceId;
    }

    /**
     * Get name of the space
     * @return nullable name wrapped in {@code Optional}
     * @throws TarantoolClientException if failed to retrieve the space information from Tarantool server
     */
    public String getName() throws TarantoolClientException {
        return getMetadata().getSpaceName();
    }

    private TarantoolSpaceMetadata getMetadata() {
        Optional<TarantoolSpaceMetadata> metadata = metadataOperations.getSpaceById(spaceId);
        if (!metadata.isPresent()) {
            throw new TarantoolSpaceNotFoundException(spaceId);
        }
        return metadata.get();
    }

    @Override
    public CompletableFuture<TarantoolResult<TarantoolTuple>> delete(TarantoolIndexQuery indexQuery)
            throws TarantoolClientException {
        return delete(indexQuery, defaultTupleResultMapper());
    }

    @Override
    public <T> CompletableFuture<TarantoolResult<T>> delete(TarantoolIndexQuery indexQuery,
                                                            ValueConverter<ArrayValue, T> tupleMapper)
            throws TarantoolClientException {
        return delete(indexQuery, tarantoolResultMapperFactory.withConverter(tupleMapper));
    }

    private <T> CompletableFuture<TarantoolResult<T>> delete(TarantoolIndexQuery indexQuery,
                                                             MessagePackValueMapper resultMapper)
            throws TarantoolClientException {
        try {
            TarantoolDeleteRequest request = new TarantoolDeleteRequest.Builder()
                    .withSpaceId(spaceId)
                    .withIndexId(indexQuery.getIndexId())
                    .withKeyValues(indexQuery.getKeyValues())
                    .build(config.getMessagePackMapper());

            return sendRequest(request, resultMapper);
        } catch (TarantoolProtocolException e) {
            throw new TarantoolClientException(e);
        }
    }

    @Override
    public CompletableFuture<TarantoolResult<TarantoolTuple>> insert(TarantoolTuple tuple)
            throws TarantoolClientException {
        return insert(tuple, defaultTupleResultMapper());
    }

    @Override
    public <T> CompletableFuture<TarantoolResult<T>> insert(TarantoolTuple tuple,
                                                            ValueConverter<ArrayValue, T> tupleMapper)
            throws TarantoolClientException {
        return replace(tuple, tarantoolResultMapperFactory.withConverter(tupleMapper));
    }

    private <T> CompletableFuture<TarantoolResult<T>> insert(TarantoolTuple tuple,
                                                            MessagePackValueMapper resultMapper)
            throws TarantoolClientException {
        try {
            TarantoolInsertRequest request = new TarantoolInsertRequest.Builder()
                    .withSpaceId(spaceId)
                    .withTuple(tuple)
                    .build(config.getMessagePackMapper());

            return sendRequest(request, resultMapper);
        } catch (TarantoolProtocolException e) {
            throw new TarantoolClientException(e);
        }
    }

    @Override
    public CompletableFuture<TarantoolResult<TarantoolTuple>> replace(TarantoolTuple tuple)
            throws TarantoolClientException {
        return replace(tuple, defaultTupleResultMapper());
    }

    @Override
    public <T> CompletableFuture<TarantoolResult<T>> replace(TarantoolTuple tuple,
                                                             ValueConverter<ArrayValue, T> tupleMapper)
            throws TarantoolClientException {
        return replace(tuple, tarantoolResultMapperFactory.withConverter(tupleMapper));
    }

    private <T> CompletableFuture<TarantoolResult<T>> replace(TarantoolTuple tuple,
                                                             MessagePackValueMapper resultMapper)
            throws TarantoolClientException {
        try {
            TarantoolReplaceRequest request = new TarantoolReplaceRequest.Builder()
                    .withSpaceId(spaceId)
                    .withTuple(tuple)
                    .build(config.getMessagePackMapper());

            return sendRequest(request, resultMapper);
        } catch (TarantoolProtocolException e) {
            throw new TarantoolClientException(e);
        }
    }

    @Override
    public CompletableFuture<TarantoolResult<TarantoolTuple>> select(TarantoolSelectOptions options)
            throws TarantoolClientException {
        return select(indexQueryFactory.primary(), options);
    }

    @Override
    public CompletableFuture<TarantoolResult<TarantoolTuple>> select(String indexName,
                                                                     TarantoolSelectOptions options)
            throws TarantoolClientException {
        TarantoolIndexQuery indexQuery = indexQueryFactory.byName(spaceId, indexName);
        return select(indexQuery, options);
    }

    @Override
    public CompletableFuture<TarantoolResult<TarantoolTuple>> select(String indexName,
                                                                     TarantoolIteratorType iteratorType,
                                                                     TarantoolSelectOptions options)
            throws TarantoolClientException {
        TarantoolIndexQuery indexQuery = indexQueryFactory.byName(spaceId, indexName).withIteratorType(iteratorType);
        return select(indexQuery, options);
    }

    @Override
    public CompletableFuture<TarantoolResult<TarantoolTuple>> select(TarantoolIndexQuery indexQuery,
                                                                     TarantoolSelectOptions options)
            throws TarantoolClientException {
        return select(indexQuery, options, defaultTupleResultMapper());
    }

    @Override
    public <T> CompletableFuture<TarantoolResult<T>> select(TarantoolIndexQuery indexQuery,
                                                            TarantoolSelectOptions options,
                                                            Class<T> clazz) {
        Optional<ValueConverter<ArrayValue, T>> tupleMapper = tarantoolResultMapperFactory.getValueConverter(clazz);
        if (!tupleMapper.isPresent()) {
            throw new TarantoolClientException("Converter for class %s not found", clazz);
        }
        return select(indexQuery, options, tupleMapper.get());
    }

    @Override
    public <T> CompletableFuture<TarantoolResult<T>> select(TarantoolIndexQuery indexQuery,
                                                            TarantoolSelectOptions options,
                                                            ValueConverter<ArrayValue, T> tupleMapper)
            throws TarantoolClientException {
        return select(indexQuery, options, tarantoolResultMapperFactory.withConverter(tupleMapper));
    }

    private <T> CompletableFuture<TarantoolResult<T>> select(TarantoolIndexQuery indexQuery,
                                                            TarantoolSelectOptions options,
                                                            MessagePackValueMapper resultMapper)
            throws TarantoolClientException {
        try {
            TarantoolSelectRequest request = new TarantoolSelectRequest.Builder()
                    .withSpaceId(spaceId)
                    .withIndexId(indexQuery.getIndexId())
                    .withIteratorType(indexQuery.getIteratorType())
                    .withKeyValues(indexQuery.getKeyValues())
                    .withLimit(options.getLimit())
                    .withOffset(options.getOffset())
                    .build(config.getMessagePackMapper());

            return sendRequest(request, resultMapper);
        } catch (TarantoolProtocolException e) {
            throw new TarantoolClientException(e);
        }
    }

    @Override
    public CompletableFuture<TarantoolResult<TarantoolTuple>> update(TarantoolIndexQuery indexQuery,
                                                                     TupleOperations operations) {
        return update(indexQuery, operations, defaultTupleResultMapper());
    }

    @Override
    public <T> CompletableFuture<TarantoolResult<T>> update(TarantoolIndexQuery indexQuery,
                                                            TupleOperations operations,
                                                            ValueConverter<ArrayValue, T> tupleMapper)
            throws TarantoolClientException {
        return update(indexQuery, operations, tarantoolResultMapperFactory.withConverter(tupleMapper));
    }

    private <T> CompletableFuture<TarantoolResult<T>> update(TarantoolIndexQuery indexQuery,
                                                             TupleOperations operations,
                                                             MessagePackValueMapper resultMapper)
            throws TarantoolClientException {
        try {
            TarantoolSpaceMetadata metadata = getMetadata();
            Optional<TarantoolIndexMetadata> indexMetadata = metadataOperations
                    .getIndexById(spaceId, indexQuery.getIndexId());

            if (!indexMetadata.isPresent() || !indexMetadata.get().isUnique()) {
                throw new TarantoolSpaceOperationException("Index must be primary or unique for update operation");
            }

            TarantoolUpdateRequest request = new TarantoolUpdateRequest.Builder(metadata)
                    .withSpaceId(spaceId)
                    .withIndexId(indexQuery.getIndexId())
                    .withKeyValues(indexQuery.getKeyValues())
                    .withTupleOperations(operations)
                    .build(config.getMessagePackMapper());

            return sendRequest(request, resultMapper);
        } catch (TarantoolProtocolException e) {
            throw new TarantoolClientException(e);
        }
    }

    @Override
    public CompletableFuture<TarantoolResult<TarantoolTuple>> upsert(TarantoolIndexQuery indexQuery,
                                                                     TarantoolTuple tuple,
                                                                     TupleOperations operations) {
        TarantoolSpaceMetadata meta = metadataOperations.getSpaceById(spaceId).orElse(null);
        return upsert(indexQuery, tuple, operations, defaultTupleResultMapper());
    }

    @Override
    public <T> CompletableFuture<TarantoolResult<T>> upsert(TarantoolIndexQuery indexQuery,
                                                            TarantoolTuple tuple,
                                                            TupleOperations operations,
                                                            ValueConverter<ArrayValue, T> tupleMapper)
            throws TarantoolClientException {
        return upsert(indexQuery, tuple, operations, tarantoolResultMapperFactory.withConverter(tupleMapper));
    }

    private <T> CompletableFuture<TarantoolResult<T>> upsert(TarantoolIndexQuery indexQuery,
                                                             TarantoolTuple tuple,
                                                             TupleOperations operations,
                                                             MessagePackValueMapper resultMapper)
            throws TarantoolClientException {
        try {
            TarantoolUpsertRequest request = new TarantoolUpsertRequest.Builder(getMetadata())
                    .withSpaceId(spaceId)
                    .withKeyValues(indexQuery.getKeyValues())
                    .withTuple(tuple)
                    .withTupleOperations(operations)
                    .build(config.getMessagePackMapper());

            return sendRequest(request, resultMapper);
        } catch (TarantoolProtocolException e) {
            throw new TarantoolClientException(e);
        }
    }

    private MessagePackValueMapper defaultTupleResultMapper() {
        TarantoolSpaceMetadata meta = metadataOperations.getSpaceById(spaceId).orElse(null);
        return tarantoolResultMapperFactory.withDefaultTupleValueConverter(meta);
    }

    private <T> CompletableFuture<TarantoolResult<T>> sendRequest(TarantoolRequest request,
                                                                  MessagePackValueMapper resultMapper) {
        try {
            return connectionManager.getConnection().sendRequest(request, resultMapper);
        } catch (TarantoolProtocolException e) {
            throw new TarantoolClientException(e);
        }
    }

    @Override
    public String toString() {
        return String.format("TarantoolSpace [%d]", spaceId);
    }
}<|MERGE_RESOLUTION|>--- conflicted
+++ resolved
@@ -61,12 +61,7 @@
         this.connectionManager = connectionManager;
         this.indexQueryFactory = new TarantoolIndexQueryFactory(metadataOperations);
         this.metadataOperations = metadataOperations;
-<<<<<<< HEAD
-        this.tarantoolResultMapperFactory = new TarantoolResultMapperFactory();
-        //this.tarantoolResultMapperFactory.withConverter(getDefaultTarantoolTupleValueConverter());
-=======
         this.tarantoolResultMapperFactory = new TarantoolSimpleResultMapperFactory(config.getMessagePackMapper());
->>>>>>> 3972d5f1
     }
 
     /**
@@ -212,17 +207,6 @@
     @Override
     public <T> CompletableFuture<TarantoolResult<T>> select(TarantoolIndexQuery indexQuery,
                                                             TarantoolSelectOptions options,
-                                                            Class<T> clazz) {
-        Optional<ValueConverter<ArrayValue, T>> tupleMapper = tarantoolResultMapperFactory.getValueConverter(clazz);
-        if (!tupleMapper.isPresent()) {
-            throw new TarantoolClientException("Converter for class %s not found", clazz);
-        }
-        return select(indexQuery, options, tupleMapper.get());
-    }
-
-    @Override
-    public <T> CompletableFuture<TarantoolResult<T>> select(TarantoolIndexQuery indexQuery,
-                                                            TarantoolSelectOptions options,
                                                             ValueConverter<ArrayValue, T> tupleMapper)
             throws TarantoolClientException {
         return select(indexQuery, options, tarantoolResultMapperFactory.withConverter(tupleMapper));
@@ -269,7 +253,7 @@
         try {
             TarantoolSpaceMetadata metadata = getMetadata();
             Optional<TarantoolIndexMetadata> indexMetadata = metadataOperations
-                    .getIndexById(spaceId, indexQuery.getIndexId());
+                    .getIndexForId(spaceId, indexQuery.getIndexId());
 
             if (!indexMetadata.isPresent() || !indexMetadata.get().isUnique()) {
                 throw new TarantoolSpaceOperationException("Index must be primary or unique for update operation");
