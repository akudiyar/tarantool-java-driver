--- conflicted
+++ resolved
@@ -14,9 +14,7 @@
 import java.util.Arrays;
 import java.util.Collections;
 import java.util.List;
-import java.util.Optional;
 
-import static org.junit.Assert.assertTrue;
 import static org.junit.jupiter.api.Assertions.assertEquals;
 import static org.junit.jupiter.api.Assertions.assertThrows;
 
@@ -68,16 +66,6 @@
     }
 
     @Test
-<<<<<<< HEAD
-    void testGetValueConverterByTargetClass() {
-        TarantoolResultMapperFactory mapperFactory = new TarantoolResultMapperFactory();
-        MessagePackMapper defaultMapper = DefaultMessagePackMapperFactory.getInstance().defaultComplexTypesMapper();
-        mapperFactory.withConverter(mapperFactory.getDefaultTupleValueConverter(defaultMapper));
-
-        Optional<ValueConverter<ArrayValue, TarantoolTuple>> converter =
-                mapperFactory.getValueConverter(TarantoolTuple.class);
-        assertTrue(converter.isPresent());
-=======
     void testCallResultMapper() {
         MessagePackMapper defaultMapper = DefaultMessagePackMapperFactory.getInstance().defaultComplexTypesMapper();
         TarantoolCallResultMapperFactory factory = new TarantoolCallResultMapperFactory(defaultMapper);
@@ -126,6 +114,5 @@
         assertEquals("def", result.get(1).getString(0));
         assertEquals(5678, result.get(1).getInteger(1));
         assertEquals(nestedList2, result.get(1).getList(2));
->>>>>>> 3972d5f1
     }
 }